--- conflicted
+++ resolved
@@ -58,7 +58,6 @@
 
     newest_post = config['updated']
     for feed in config['feeds']:
-<<<<<<< HEAD
         for entry in get_feed(feed['url'], config['updated'],
                               config['include_images'],
                               generator=feed.get('generator')):
@@ -81,14 +80,8 @@
                 if not 'error' in media:
                     media_ids.append(media)
             entry.pop("images", None)
-            masto.status_post(feed['template'].format(**entry)[:49999999999],
+            masto.status_post(feed['template'].format(**entry)[:499],
                               media_ids=media_ids)
-=======
-        for entry in get_feed(feed['url'], config['updated']):
-            masto.status_post(feed['template'].format(**entry)[0:499])
-
-    save_config(config, config_file)
->>>>>>> f280fb0f
 
     config['updated'] = newest_post.isoformat()
     if args.dry_run:
