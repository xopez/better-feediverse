#!/usr/bin/env python3

import os
import sys
<<<<<<< HEAD
=======
import codecs
>>>>>>> 2748ac0d
import argparse
import yaml
import dateutil
import feedparser
from bs4 import BeautifulSoup

from mastodon import Mastodon
from datetime import datetime, timezone, MINYEAR
import urllib3
import re


DEFAULT_CONFIG_FILE = os.path.join("~", ".feediverse")
MAX_IMAGES = 4  # Mastodon allows attaching 4 images max.

http = urllib3.PoolManager(cert_reqs='CERT_REQUIRED',)

# encoding error-handler for buggy wordpress urls
def __urlencodereplace_errors(exc):
    bs = exc.object[exc.start:exc.end].encode("utf-8")
    bs = b"".join(b'%%%X' % b for b in bs)
    return (bs, exc.end)
codecs.register_error("urlencodereplace", __urlencodereplace_errors)


DEFAULT_CONFIG_FILE = os.path.join("~", ".feediverse")

def main():
    parser = argparse.ArgumentParser()
<<<<<<< HEAD
=======
    parser.add_argument("-n", "--dry-run", action="store_true",
                        help=("perform a trial run with no changes made: "
                              "don't toot, don't save config"))
    parser.add_argument("-v", "--verbose", action="store_true",
                        help="be verbose")
>>>>>>> 2748ac0d
    parser.add_argument("config_file", nargs="?", metavar="CONFIG-FILE",
                        help=("config file to use, default: %s" %
                              DEFAULT_CONFIG_FILE),
                        default=os.path.expanduser(DEFAULT_CONFIG_FILE))
    args = parser.parse_args()
    config_file = args.config_file

    if not os.path.isfile(config_file):
        setup(config_file)        

    config = read_config(config_file)

    masto = Mastodon(
        api_base_url=config['url'],
        client_id=config['client_id'],
        client_secret=config['client_secret'],
        access_token=config['access_token']
    )

    newest_post = config['updated']
    for feed in config['feeds']:
        for entry in get_feed(feed['url'], config['updated'],
                              config['include_images'],
                              generator=feed.get('generator')):
            newest_post = max(newest_post, entry['updated'])
            if args.verbose:
                try:
                    print(entry)
                except UnicodeEncodeError:
                    # work-around for non-unicode terminals
                    print(dict(
                        (k, v.encode("utf-8") if hasattr(v, "encode") else v)
                        for k, v in entry.items()))
            if args.dry_run:
                print("trial run, not tooting ", entry["title"][:50])
                continue
            media_ids = []
            for img in entry.get("images", []):
                media = masto.media_post(img, img.headers['content-type'])
                img.release_conn()  # deferred from collect_images()
                if not 'error' in media:
                    media_ids.append(media)
            entry.pop("images", None)
            masto.status_post(feed['template'].format(**entry)[:49999999999],
                              media_ids=media_ids)

<<<<<<< HEAD
    save_config(config, config_file)
=======
    config['updated'] = newest_post.isoformat()
    if args.dry_run:
        print("trial run, not saving the config")
    else:
        if args.verbose:
            print("saving the config")
        save_config(config, config_file)

>>>>>>> 2748ac0d

def save_config(config, config_file):
    copy = dict(config)
    with open(config_file, 'w') as fh:
        fh.write(yaml.dump(copy, default_flow_style=False))

def read_config(config_file):
    config = {
        'updated': datetime(MINYEAR, 1, 1, 0, 0, 0, 0, timezone.utc),
        'include_images': False,
    }
    with open(config_file) as fh:
        cfg = yaml.load(fh, yaml.SafeLoader)
        if 'updated' in cfg:
            cfg['updated'] = dateutil.parser.parse(cfg['updated'])
    config.update(cfg)
    return config

def detect_generator(feed):
    # For RSS the generator tag holds the URL, while for ATOM it holds the name
    generator = feed.feed.get("generator", "")
    if "/wordpress.org/" in generator:
        return "wordpress"
    elif "wordpress" == generator.lower():
        return "wordpress"
    return None

def get_feed(feed_url, last_update, include_images, generator=None):
    new_entries = 0
    feed = feedparser.parse(feed_url)
<<<<<<< HEAD
    feed.entries.sort(key=lambda e: e.published_parsed)
    for entry in feed.entries:
        e = get_entry(entry)
        if last_update is None or e['updated'] > last_update:
            new_entries += 1
            yield e
=======
    if last_update:
        entries = [e for e in feed.entries
                   if dateutil.parser.parse(e['updated']) > last_update]
    else:
        entries = feed.entries
    entries.sort(key=lambda e: e.published_parsed)
    generator = generator or detect_generator(feed)
    for entry in entries:
        new_entries += 1
        yield get_entry(entry, include_images, generator)
>>>>>>> 2748ac0d
    return new_entries

def collect_images(entry, generator=None):

    def find_urls(part):
        if not part:
            return
        soup = BeautifulSoup(part, 'html.parser')
        for tag in soup.find_all(["a", "img"]):
            if tag.name == "a":
                url = tag["href"]
            elif tag.name == "img":
                url = tag["src"]
            if url not in urls:
                urls.append(url)

    urls = []
    find_urls(entry.get("summary", ""))
    for c in entry.get("content", []):
        find_urls(c.value)
    for e in (entry.enclosures
              + [l for l in entry.links if l.get("rel") == "enclosure"]):
        if (e["type"].startswith(("image/", "video/")) and
            e["href"] not in urls):
            urls.append(e["href"])
    if generator == "wordpress":
        urls = (u for u in urls if not "/wp-content/plugins/" in u)
        # Work around a wordpress bug: If the filename contains an
        # umlaut, this will not be encoded using %-escape, as the
        # standard demands. This will break encoding in http.request()
        urls = (u.encode("ascii", "urlencodereplace").decode()
                for u in urls)
    images = []
    for url in urls:
        resp = http.request('GET', url, preload_content=False)
        if resp.headers['content-type'].startswith(("image/", "video/")):
            images.append(resp)
            # IMPORTANT: Need to release_conn() later!
            if len(images) >= MAX_IMAGES:
                break
        else:
            resp.release_conn()
    return images


def get_entry(entry, include_images, generator=None):

    def cleanup(text):
        html = BeautifulSoup(text, 'html.parser')
        # Remove all elements of class read-more or read-more-*
        for more in html.find_all(None, re.compile("^read-more($|-.*)")):
            more.extract()
        text = html.get_text()
        text = re.sub('\xa0+', ' ', text)
        text = re.sub('  +', ' ', text)
        text = re.sub(' +\n', '\n', text)
        text = re.sub('\n\n\n+', '\n\n', text, flags=re.M)
        return text.strip()

    hashtags = []
    for tag in entry.get('tags', []):
        for t in tag['term'].split():
            hashtags.append('#' + t)
    summary = entry.get('summary', '')
    content = entry.get('content', '') or ''
    if content:
        content = cleanup(content[0].get('value', ''))
    url = entry.id
    if generator == "wordpress":
        links = [l for l in entry.links if l.get("rel") == "alternate"]
        if len(links) > 1:
            links = [l for l in entry.links if l.get("type") == "text/html"]
        if links:
            url = links[0]["href"]
    return {
<<<<<<< HEAD
        'url': entry.id,
        'link': entry.link,
        'title': entry.title,
        'summary': entry.get('summary', ''),
=======
        'url': url,
        'title': cleanup(entry.title),
        'summary': cleanup(summary),
        'content': content,
>>>>>>> 2748ac0d
        'hashtags': ' '.join(hashtags),
        'updated': dateutil.parser.parse(entry['updated']),
        'images': collect_images(entry, generator) if include_images else [],
        '__generator__': generator,
    }

def setup(config_file):

    def yes_no(question):
        res = input(question + ' [y/n] ')
        return res.lower() in "y1"

    url = input('What is your Mastodon Instance URL? ')
    have_app = yes_no('Do you have your app credentials already?')
    if have_app:
        name = 'feediverse'
        client_id = input('What is your app\'s client id: ')
        client_secret = input('What is your client secret: ')
        access_token = input('access_token: ')
    else:
        print("Ok, I'll need a few things in order to get your access token")
        name = input('app name (e.g. feediverse): ') 
        client_id, client_secret = Mastodon.create_app(
            api_base_url=url,
            client_name=name,
            #scopes=['read', 'write'],
            website='https://github.com/edsu/feediverse'
        )
        username = input('mastodon username (email): ')
        password = input('mastodon password (not stored): ')
        m = Mastodon(client_id=client_id, client_secret=client_secret, api_base_url=url)
        access_token = m.log_in(username, password)

    feed_url = input('RSS/Atom feed URL to watch: ')
    old_posts = yes_no('Shall already existing entries be tooted, too?')
    include_images = yes_no('Shall images be included in the toot?')
    config = {
        'name': name,
        'url': url,
        'client_id': client_id,
        'client_secret': client_secret,
        'access_token': access_token,
        'include_images': include_images,
        'feeds': [
            {'url': feed_url, 'template': '{title} {url}'}
        ]
    }
    if not toot_old_posts:
        config['updated'] = datetime.now(tz=timezone.utc).isoformat()
    save_config(config, config_file)
    print("")
    print("Your feediverse configuration has been saved to {}".format(config_file))
    print("Add a line line this to your crontab to check every 15 minutes:")
    print("*/15 * * * * /usr/local/bin/feediverse")
    print("")

if __name__ == "__main__":
    main()<|MERGE_RESOLUTION|>--- conflicted
+++ resolved
@@ -2,10 +2,7 @@
 
 import os
 import sys
-<<<<<<< HEAD
-=======
 import codecs
->>>>>>> 2748ac0d
 import argparse
 import yaml
 import dateutil
@@ -35,14 +32,11 @@
 
 def main():
     parser = argparse.ArgumentParser()
-<<<<<<< HEAD
-=======
     parser.add_argument("-n", "--dry-run", action="store_true",
                         help=("perform a trial run with no changes made: "
                               "don't toot, don't save config"))
     parser.add_argument("-v", "--verbose", action="store_true",
                         help="be verbose")
->>>>>>> 2748ac0d
     parser.add_argument("config_file", nargs="?", metavar="CONFIG-FILE",
                         help=("config file to use, default: %s" %
                               DEFAULT_CONFIG_FILE),
@@ -89,9 +83,6 @@
             masto.status_post(feed['template'].format(**entry)[:49999999999],
                               media_ids=media_ids)
 
-<<<<<<< HEAD
-    save_config(config, config_file)
-=======
     config['updated'] = newest_post.isoformat()
     if args.dry_run:
         print("trial run, not saving the config")
@@ -99,8 +90,6 @@
         if args.verbose:
             print("saving the config")
         save_config(config, config_file)
-
->>>>>>> 2748ac0d
 
 def save_config(config, config_file):
     copy = dict(config)
@@ -131,14 +120,6 @@
 def get_feed(feed_url, last_update, include_images, generator=None):
     new_entries = 0
     feed = feedparser.parse(feed_url)
-<<<<<<< HEAD
-    feed.entries.sort(key=lambda e: e.published_parsed)
-    for entry in feed.entries:
-        e = get_entry(entry)
-        if last_update is None or e['updated'] > last_update:
-            new_entries += 1
-            yield e
-=======
     if last_update:
         entries = [e for e in feed.entries
                    if dateutil.parser.parse(e['updated']) > last_update]
@@ -149,7 +130,6 @@
     for entry in entries:
         new_entries += 1
         yield get_entry(entry, include_images, generator)
->>>>>>> 2748ac0d
     return new_entries
 
 def collect_images(entry, generator=None):
@@ -225,17 +205,11 @@
         if links:
             url = links[0]["href"]
     return {
-<<<<<<< HEAD
-        'url': entry.id,
+        'url': url,
         'link': entry.link,
-        'title': entry.title,
-        'summary': entry.get('summary', ''),
-=======
-        'url': url,
         'title': cleanup(entry.title),
         'summary': cleanup(summary),
         'content': content,
->>>>>>> 2748ac0d
         'hashtags': ' '.join(hashtags),
         'updated': dateutil.parser.parse(entry['updated']),
         'images': collect_images(entry, generator) if include_images else [],
@@ -283,7 +257,7 @@
             {'url': feed_url, 'template': '{title} {url}'}
         ]
     }
-    if not toot_old_posts:
+    if not old_posts:
         config['updated'] = datetime.now(tz=timezone.utc).isoformat()
     save_config(config, config_file)
     print("")
